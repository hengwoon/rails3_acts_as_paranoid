require 'active_record'

class Object
  class << self
    def is_paranoid?
      false
    end
  end
end

module ActsAsParanoid
  def acts_as_paranoid(options = {})
    raise ArgumentError, "Hash expected, got #{options.class.name}" if not options.is_a?(Hash) and not options.empty?

    configuration = { :column => "deleted_at", :column_type => "time", :dependent_recover => true, :dependent_recovery_window => 5.seconds }
    configuration.update(options) unless options.nil?

    type = case configuration[:column_type]
      when "time" then "Time.now"
      when "boolean" then "true"
      else
        raise ArgumentError, "'time' or 'boolean' expected for :column_type option, got #{configuration[:column_type]}"
    end

<<<<<<< HEAD
    column_reference = "#{self.table_name}.#{configuration[:column]}"

=======
>>>>>>> 5160bf2c
    class_eval <<-EOV
      default_scope where("#{column_reference} IS ?", nil)

      class << self
        def is_paranoid?
          true
        end

        def with_deleted
          self.unscoped.where("") #self.unscoped.reload
        end

        def only_deleted
<<<<<<< HEAD
          self.unscoped.where("#{column_reference} IS NOT ?", nil)
=======
          self.unscoped.where("#{self.table_name}.#{configuration[:column]} IS NOT ?", nil)
>>>>>>> 5160bf2c
        end

        def delete_all!(conditions = nil)
          self.unscoped.delete_all!(conditions)
        end

        def delete_all(conditions = nil)
          update_all ["#{configuration[:column]} = ?", #{type}], conditions
        end

        def paranoid_column
          :"#{configuration[:column]}"
        end

        def paranoid_column_type
          :"#{configuration[:column_type]}"
        end

        def dependent_associations
          self.reflect_on_all_associations.select {|a| a.options[:dependent] == :destroy }
        end
      end

      def paranoid_value
        self.send(self.class.paranoid_column)
      end

      def destroy!
        before_destroy() if respond_to?(:before_destroy)

        #{self.name}.delete_all!(:id => self)

        after_destroy() if respond_to?(:after_destroy)
      end

      def destroy
        run_callbacks :destroy do
          if paranoid_value == nil
            #{self.name}.delete_all(:id => self.id)
          else
            #{self.name}.delete_all!(:id => self.id)
          end
        end
      end

      def recover(options = {})
        options = {
                    :recover_associations => #{configuration[:dependent_recover]},
                    :dependent_recovery_window => #{configuration[:dependent_recovery_window]}
                  }.merge(options)

        self.class.transaction do
          recover_dependent_associations(options[:dependent_recovery_window], options) if options[:recover_associations]

          self.update_attribute(self.class.paranoid_column, nil)
        end
      end

      def recover_dependent_associations(window, options)
        self.class.dependent_associations.each do |association|
          if association.collection?
            self.send(association.name).unscoped do
              self.send(association.name).deleted_around(paranoid_value, window).each do |object|
                object.recover(options) if object.respond_to?(:recover)
              end
            end
          elsif association.macro == :has_one
            association.klass.unscoped do
              object = association.klass.deleted_around(paranoid_value, window).send('find_by_'+association.primary_key_name, self.id)
              object.recover(options) if object && object.respond_to?(:recover)
            end
          else
            association.klass.unscoped do
              id = self.send(association.primary_key_name)
              object = association.klass.deleted_around(paranoid_value, window).find_by_id(id)
              object.recover(options) if object && object.respond_to?(:recover)
            end
          end
        end
      end

      scope :deleted_around, lambda {|value, window|
        if self.class.is_paranoid?
          if self.class.paranoid_column_type == 'time' && ![true, false].include?(value)
            self.where("\#{self.class.paranoid_column} > ? AND \#{self.class.paranoid_column} < ?", (value - window), (value + window))
          else
            self.only_deleted
          end
        end
      }

      ActiveRecord::Relation.class_eval do
        alias_method :delete_all!, :delete_all
        alias_method :destroy!, :destroy
      end
    EOV
  end
end

# Extend ActiveRecord's functionality
ActiveRecord::Base.extend ActsAsParanoid<|MERGE_RESOLUTION|>--- conflicted
+++ resolved
@@ -22,11 +22,8 @@
         raise ArgumentError, "'time' or 'boolean' expected for :column_type option, got #{configuration[:column_type]}"
     end
 
-<<<<<<< HEAD
     column_reference = "#{self.table_name}.#{configuration[:column]}"
 
-=======
->>>>>>> 5160bf2c
     class_eval <<-EOV
       default_scope where("#{column_reference} IS ?", nil)
 
@@ -40,11 +37,7 @@
         end
 
         def only_deleted
-<<<<<<< HEAD
           self.unscoped.where("#{column_reference} IS NOT ?", nil)
-=======
-          self.unscoped.where("#{self.table_name}.#{configuration[:column]} IS NOT ?", nil)
->>>>>>> 5160bf2c
         end
 
         def delete_all!(conditions = nil)
