source "http://rubygems.org"

gem "activerecord", "~>3.2"

# Development dependencies
gem "rake"
gem "activesupport", "~>3.2"
<<<<<<< HEAD
gem "sqlite3-ruby"
=======
gem "sqlite3"
>>>>>>> 6ddd5984

group :test do
  gem "minitest"
  gem "ZenTest"
  gem "autotest-growl"
end<|MERGE_RESOLUTION|>--- conflicted
+++ resolved
@@ -5,11 +5,7 @@
 # Development dependencies
 gem "rake"
 gem "activesupport", "~>3.2"
-<<<<<<< HEAD
-gem "sqlite3-ruby"
-=======
 gem "sqlite3"
->>>>>>> 6ddd5984
 
 group :test do
   gem "minitest"
