# ActsAsParanoid

A simple plugin which hides records instead of deleting them, being able to recover them.

## Credits

This plugin was inspired by [acts_as_paranoid](http://github.com/technoweenie/acts_as_paranoid) and [acts_as_active](http://github.com/fernandoluizao/acts_as_active).

While porting it to Rails 3, I decided to apply the ideas behind those plugins to an unified solution while removing a **lot** of the complexity found in them. I eventually ended up writing a new plugin from scratch.

## Usage

You can enable ActsAsParanoid like this:

    class Paranoiac < ActiveRecord::Base
      acts_as_paranoid
    end

### Options

You can also specify the name of the column to store it's *deletion* and the type of data it holds:

-   :column => 'deleted_at'
-   :type => 'time'

The values shown are the defaults. While *column* can be anything (as long as it exists in your database), *type* is restricted to "boolean" or "time".

### Filtering

If a record is deleted by ActsAsParanoid, it won't be retrieved when accessing the database. So, `Paranoiac.all` will **not** include the deleted_records. if you want to access them, you have 2 choices:

    Paranoiac.only_deleted # retrieves the deleted records
    Paranoiac.with_deleted # retrieves all records, deleted or not

### Real deletion

In order to really delete a record, just use:

    paranoiac.destroy!
    Paranoiac.delete_all!(conditions)

You can also definitively delete a record by calling `destroy` or `delete_all` on it twice. If a record was already deleted (hidden by ActsAsParanoid) and you delete it again, it will be removed from the database. Take this example:

    Paranoiac.first.destroy # does NOT delete the first record, just hides it
    Paranoiac.only_deleted.destroy # deletes the first record from the database

### Recovery

Recovery is easy. Just invoke `recover` on it, like this:

    Paranoiac.only_deleted.where("name = ?", "not dead yet").first.recover

<<<<<<< HEAD
### Validation
ActiveRecord's built-in uniqueness validation does not account for records deleted by ActsAsParanoid. If you want to check for uniqueness among non-deleted records only, use the macro `validates_as_paranoid` in your model. Then, instead of using `validates_uniqueness_of`, use `validates_uniqueness_of_without_deleted`. This will keep deleted records from counting against the uniqueness check.

    class Paranoiac < ActiveRecord::Base
      acts_as_paranoid
      validates_as_paranoid
      validates_uniqueness_of_without_deleted :name
    end
  
    Paranoiac.create(:name => 'foo').destroy
    Paranoiac.new(:name => 'foo').valid? #=> true
  
=======
All associations marked as `:dependent => :destroy` are also recursively recovered.  If you would like to disable this behavior, you can call `recover` with the `recursive` option:

    Paranoiac.only_deleted.where("name = ?", "not dead yet").first.recover(:recursive => false)

If you would like to change the default behavior for a model, you can use the `recover_dependent_associations` option

    class Paranoiac < ActiveRecord::Base
        acts_as_paranoid :recover_dependent_associations => false
    end

By default when using timestamp fields to mark deletion, dependent records will be recovered if they were deleted within 5 seconds of the object upon which they depend.  This restores the objects to the state before the recursive deletion without restoring other objects that were deleted earlier.  This window can be changed with the `dependent_recovery_window` option

    class Paranoiac < ActiveRecord::Base
        acts_as_paranoid
        has_many :paranoids, :dependent => :destroy
    end

    class Paranoid < ActiveRecord::Base
        belongs_to :paranoic

        # Paranoid objects will be recovered alongside Paranoic objects 
        # if they were deleted within 1 minute of the Paranoic object
        acts_as_paranoid :dependent_recovery_window => 1.minute
    end

or in the recover statement

    Paranoiac.only_deleted.where("name = ?", "not dead yet").first.recover(:recovery_window => 30.seconds)

>>>>>>> 5713eb4d
## Caveats

Watch out for these caveats:

-   If you use default\_scope in your model, you need to include it after the `acts_as_paranoid` invocation
-   You cannot use scopes named `with_deleted` and `only_deleted`

Copyright © 2010 Gonçalo Silva, released under the MIT license<|MERGE_RESOLUTION|>--- conflicted
+++ resolved
@@ -49,22 +49,8 @@
 Recovery is easy. Just invoke `recover` on it, like this:
 
     Paranoiac.only_deleted.where("name = ?", "not dead yet").first.recover
-
-<<<<<<< HEAD
-### Validation
-ActiveRecord's built-in uniqueness validation does not account for records deleted by ActsAsParanoid. If you want to check for uniqueness among non-deleted records only, use the macro `validates_as_paranoid` in your model. Then, instead of using `validates_uniqueness_of`, use `validates_uniqueness_of_without_deleted`. This will keep deleted records from counting against the uniqueness check.
-
-    class Paranoiac < ActiveRecord::Base
-      acts_as_paranoid
-      validates_as_paranoid
-      validates_uniqueness_of_without_deleted :name
-    end
-  
-    Paranoiac.create(:name => 'foo').destroy
-    Paranoiac.new(:name => 'foo').valid? #=> true
-  
-=======
-All associations marked as `:dependent => :destroy` are also recursively recovered.  If you would like to disable this behavior, you can call `recover` with the `recursive` option:
+    
+All associations marked as `:dependent => :destroy` are also recursively recovered. If you would like to disable this behavior, you can call `recover` with the `recursive` option:
 
     Paranoiac.only_deleted.where("name = ?", "not dead yet").first.recover(:recursive => false)
 
@@ -93,12 +79,23 @@
 
     Paranoiac.only_deleted.where("name = ?", "not dead yet").first.recover(:recovery_window => 30.seconds)
 
->>>>>>> 5713eb4d
+### Validation
+ActiveRecord's built-in uniqueness validation does not account for records deleted by ActsAsParanoid. If you want to check for uniqueness among non-deleted records only, use the macro `validates_as_paranoid` in your model. Then, instead of using `validates_uniqueness_of`, use `validates_uniqueness_of_without_deleted`. This will keep deleted records from counting against the uniqueness check.
+
+    class Paranoiac < ActiveRecord::Base
+      acts_as_paranoid
+      validates_as_paranoid
+      validates_uniqueness_of_without_deleted :name
+    end
+  
+    Paranoiac.create(:name => 'foo').destroy
+    Paranoiac.new(:name => 'foo').valid? #=> true
+    
 ## Caveats
 
 Watch out for these caveats:
 
--   If you use default\_scope in your model, you need to include it after the `acts_as_paranoid` invocation
+-   You cannot use default\_scope in your model. It is possible to work around this caveat, but it's not pretty. Have a look at [this article](http://joshuaclayton.github.com/code/default_scope/activerecord/is_paranoid/multiple-default-scopes.html) if you really need to have your own default scope.
 -   You cannot use scopes named `with_deleted` and `only_deleted`
 
 Copyright © 2010 Gonçalo Silva, released under the MIT license